--- conflicted
+++ resolved
@@ -55,13 +55,6 @@
                         description: AWS is the configuration used when installing
                           on AWS.
                         properties:
-<<<<<<< HEAD
-                          iamRoleName:
-                            description: IAMRoleName defines the IAM role associated
-                              with the ec2 instance.
-                            type: string
-=======
->>>>>>> 335c9aad
                           rootVolume:
                             description: EC2RootVolume defines the storage for ec2
                               instance.
@@ -174,13 +167,6 @@
                       description: AWS is the configuration used when installing on
                         AWS.
                       properties:
-<<<<<<< HEAD
-                        iamRoleName:
-                          description: IAMRoleName defines the IAM role associated
-                            with the ec2 instance.
-                          type: string
-=======
->>>>>>> 335c9aad
                         rootVolume:
                           description: EC2RootVolume defines the storage for ec2 instance.
                           properties:
@@ -349,13 +335,6 @@
                         used when installing on AWS for machine pools which do not
                         define their own platform configuration.
                       properties:
-<<<<<<< HEAD
-                        iamRoleName:
-                          description: IAMRoleName defines the IAM role associated
-                            with the ec2 instance.
-                          type: string
-=======
->>>>>>> 335c9aad
                         rootVolume:
                           description: EC2RootVolume defines the storage for ec2 instance.
                           properties:
